--- conflicted
+++ resolved
@@ -9,6 +9,7 @@
 import Combine
 import OSLog
 import CoreLocation
+import EventKit
 
 /// Response model for the SpendConscience API
 struct SpendConscienceResponse: Codable {
@@ -59,25 +60,17 @@
     let query: String
     let userId: String
     let accessToken: String?
-<<<<<<< HEAD
     let lat: Double?
     let lng: Double?
-    
-    init(query: String, userId: String = "ios-user", accessToken: String? = nil, lat: Double? = nil, lng: Double? = nil) {
+    let calendarEvents: [CalendarEventData]?
+
+    init(query: String, userId: String = "ios-user", accessToken: String? = nil, lat: Double? = nil, lng: Double? = nil, calendarEvents: [CalendarEventData]? = nil) {
         self.query = query
         self.userId = userId
         self.accessToken = accessToken
         self.lat = lat
         self.lng = lng
-=======
-    let calendarEvents: [CalendarEventData]?
-
-    init(query: String, userId: String = "ios-user", accessToken: String? = nil, calendarEvents: [CalendarEventData]? = nil) {
-        self.query = query
-        self.userId = userId
-        self.accessToken = accessToken
         self.calendarEvents = calendarEvents
->>>>>>> 2d9637ca
     }
 }
 
@@ -132,7 +125,7 @@
 
     private let baseURL: String
     private let session: URLSession
-    private let calendarService: CalendarService
+    private var calendarService: CalendarService?
     private let encoder: JSONEncoder = {
         let e = JSONEncoder()
         e.keyEncodingStrategy = .convertToSnakeCase
@@ -154,9 +147,8 @@
     private let locationManager: LocationManager?
     
     // MARK: - Initialization
-<<<<<<< HEAD
-    
-    init(baseURL: String? = nil, locationManager: LocationManager? = nil) {
+
+    init(baseURL: String? = nil, locationManager: LocationManager? = nil, calendarService: CalendarService? = nil) {
         // Initialize network error handler
         self.networkErrorHandler = NetworkErrorHandler()
         
@@ -165,17 +157,11 @@
         
         // Determine and validate the base URL first
         let configuredURL: String
-=======
-
-    init(baseURL: String? = nil, calendarService: CalendarService? = nil) {
-        // Use provided URL or load from configuration
->>>>>>> 2d9637ca
         if let baseURL = baseURL {
             configuredURL = baseURL
         } else {
             configuredURL = ConfigurationLoader.getAPIURL()
         }
-<<<<<<< HEAD
         
         // Validate URL format and set final baseURL exactly once
         let resolvedBaseURL: String
@@ -214,14 +200,22 @@
         self.baseURL = resolvedBaseURL
         
         // Initialize session with enhanced configuration
-=======
-
->>>>>>> 2d9637ca
         let config = URLSessionConfiguration.default
         config.timeoutIntervalForRequest = networkErrorHandler.connectionQuality.recommendedTimeout
         config.timeoutIntervalForResource = 60
         self.session = URLSession(configuration: config)
-<<<<<<< HEAD
+
+        // Initialize calendar service - will be created on first use to handle main actor isolation
+        logger.debug("🔍 [APIService] Initializing calendar service (provided: \(calendarService != nil ? "YES" : "NO"))")
+        print("🔍 [APIService] Initializing calendar service (provided: \(calendarService != nil ? "YES" : "NO"))")
+        self.calendarService = calendarService
+        if calendarService != nil {
+            logger.debug("✅ [APIService] Using provided calendar service")
+            print("✅ [APIService] Using provided calendar service")
+        } else {
+            logger.debug("⚠️ [APIService] No calendar service provided, will create on first use")
+            print("⚠️ [APIService] No calendar service provided, will create on first use")
+        }
         
         // Now we can safely use self for logging since all properties are initialized
         if let providedURL = baseURL {
@@ -247,16 +241,31 @@
             }
         }
         
-        logger.info("SpendConscienceAPIService initialized successfully with network monitoring and location services")
-=======
-
-        self.calendarService = calendarService ?? CalendarService()
-
-        logger.info("SpendConscienceAPIService initialized with base URL: \(self.baseURL, privacy: .private)")
->>>>>>> 2d9637ca
+        logger.info("SpendConscienceAPIService initialized successfully with network monitoring, location services, and calendar integration")
     }
     
     // MARK: - Public Methods
+    
+    /// Gets or creates the calendar service on main actor
+    @MainActor
+    private func getCalendarService() -> CalendarService {
+        logger.debug("🔍 [APIService] getCalendarService() called")
+        print("🔍 [APIService] getCalendarService() called")
+        
+        if let existingService = calendarService {
+            logger.debug("✅ [APIService] Using existing calendar service")
+            print("✅ [APIService] Using existing calendar service")
+            return existingService
+        }
+        
+        logger.debug("🔨 [APIService] Creating new CalendarService with EKEventStore")
+        print("🔨 [APIService] Creating new CalendarService with EKEventStore")
+        let newService = CalendarService(eventStore: EKEventStore())
+        self.calendarService = newService
+        logger.debug("✅ [APIService] New CalendarService created and stored")
+        print("✅ [APIService] New CalendarService created and stored")
+        return newService
+    }
     
     /// Tests connection to the server
     func testConnection() async {
@@ -266,7 +275,7 @@
     /// Asks a financial question to the AI agents
     func askFinancialQuestion(_ query: String, userId: String = "ios-user") async -> SpendConscienceData? {
         logger.debug("Asking financial question")
-        
+
         await MainActor.run {
             isLoading = true
             currentError = nil
@@ -278,9 +287,48 @@
                 isLoading = false
             }
         }
-        
-        return await performRequestWithRetry(endpoint: "ask") {
-            return try await self.buildAndExecuteRequest(query: query, userId: userId, coordinates: nil)
+
+        // Fetch calendar events for the remaining month
+        logger.debug("📅 [APIService] About to fetch calendar events for AI context")
+        print("📅 [APIService] About to fetch calendar events for AI context")
+        
+        do {
+            logger.debug("🔍 [APIService] Getting calendar service...")
+            print("🔍 [APIService] Getting calendar service...")
+            let calendarService = await getCalendarService()
+            logger.debug("✅ [APIService] Calendar service obtained successfully")
+            print("✅ [APIService] Calendar service obtained successfully")
+            
+            logger.debug("🔍 [APIService] Calling fetchRemainingMonthEvents()...")
+            print("🔍 [APIService] Calling fetchRemainingMonthEvents()...")
+            let calendarEvents = await calendarService.fetchRemainingMonthEvents()
+            logger.info("📊 [APIService] Received \(calendarEvents.count) calendar events from CalendarService")
+            print("📊 [APIService] Received \(calendarEvents.count) calendar events from CalendarService")
+            
+            // Log events being included in request
+            if calendarEvents.isEmpty {
+                logger.warning("⚠️ [APIService] No calendar events returned from CalendarService")
+                print("⚠️ [APIService] No calendar events returned from CalendarService")
+            } else {
+                for (index, event) in calendarEvents.enumerated() {
+                    logger.debug("📝 [APIService] Event \(index + 1) for API: '\(event.title)' - \(event.eventType.rawValue) - $\(String(format: "%.2f", event.estimatedCost ?? 0))")
+                    print("📝 [APIService] Event \(index + 1) for API: '\(event.title)' - \(event.eventType.rawValue) - $\(String(format: "%.2f", event.estimatedCost ?? 0))")
+                }
+            }
+            
+            return await performRequestWithRetry(endpoint: "ask") {
+                return try await self.buildAndExecuteRequest(query: query, userId: userId, coordinates: nil, calendarEvents: calendarEvents)
+            }
+        } catch {
+            logger.error("❌ [APIService] Error in calendar integration: \(error.localizedDescription)")
+            print("❌ [APIService] Error in calendar integration: \(error.localizedDescription)")
+            
+            // Continue without calendar events if there's an error
+            logger.warning("⚠️ [APIService] Proceeding without calendar events due to error")
+            print("⚠️ [APIService] Proceeding without calendar events due to error")
+            return await performRequestWithRetry(endpoint: "ask") {
+                return try await self.buildAndExecuteRequest(query: query, userId: userId, coordinates: nil, calendarEvents: [])
+            }
         }
     }
     
@@ -367,7 +415,7 @@
             try validateCoordinates(coordinates)
         }
         
-        return try await buildAndExecuteRequest(query: query, userId: userId, coordinates: coordinates)
+        return try await buildAndExecuteRequest(query: query, userId: userId, coordinates: coordinates, calendarEvents: nil)
     }
     
     /// Validates coordinate ranges
@@ -540,7 +588,6 @@
         return transactions.sorted { $0.date > $1.date }
     }
     
-<<<<<<< HEAD
     /// Generates realistic descriptions for different categories
     private func generateDescriptionForCategory(_ category: String, index: Int) -> String {
         switch category.lowercased() {
@@ -604,18 +651,6 @@
             print("🟡 DEBUG: Extracted JSON for budget parsing: \(jsonString)")
             #endif
         }
-        
-=======
-    /// Asks a financial question to the AI agents
-    func askFinancialQuestion(_ query: String, userId: String = "ios-user") async -> SpendConscienceData? {
-        logger.debug("Asking financial question")
-
-        isLoading = true
-        defer { isLoading = false }
-        currentError = nil
-        lastQuery = query
-
->>>>>>> 2d9637ca
         do {
             let backendResponse = try backendDataDecoder.decode(BackendDataResponse.self, from: jsonData)
             let budgets = backendResponse.budgets ?? []
@@ -639,7 +674,6 @@
                     print("🔴 DEBUG: Unknown decoding error")
                 }
             }
-<<<<<<< HEAD
             #endif
             
             // Try alternative parsing approaches
@@ -666,44 +700,6 @@
             if !flexibleBudgets.isEmpty {
                 logger.info("Successfully parsed \(flexibleBudgets.count) budgets using flexible parsing")
                 return flexibleBudgets
-=======
-
-            // Fetch calendar events for the remaining month
-            logger.debug("📅 [APIService] About to fetch calendar events for AI context")
-            print("📅 [APIService] About to fetch calendar events for AI context")
-            let calendarEvents = await calendarService.fetchRemainingMonthEvents()
-            logger.info("📊 [APIService] Received \(calendarEvents.count) calendar events from CalendarService")
-            print("📊 [APIService] Received \(calendarEvents.count) calendar events from CalendarService")
-
-            // Log events being included in request
-            for (index, event) in calendarEvents.enumerated() {
-                logger.debug("📝 [APIService] Event \(index + 1) for API: '\(event.title)' - \(event.eventType.rawValue) - $\(String(format: "%.2f", event.estimatedCost ?? 0))")
-                print("📝 [APIService] Event \(index + 1) for API: '\(event.title)' - \(event.eventType.rawValue) - $\(String(format: "%.2f", event.estimatedCost ?? 0))")
-            }
-
-            let request = FinancialQuestionRequest(query: query, userId: userId, calendarEvents: calendarEvents)
-            logger.debug("📦 [APIService] Created request with \(calendarEvents.count) calendar events")
-            print("📦 [APIService] Created request with \(calendarEvents.count) calendar events")
-
-            let requestData = try encoder.encode(request)
-            logger.debug("📦 [APIService] Successfully encoded request to JSON")
-            print("📦 [APIService] Successfully encoded request to JSON")
-
-            // Debug: Log the request being sent (truncated for readability)
-            if let requestString = String(data: requestData, encoding: .utf8) {
-                logger.debug("📤 [APIService] Sending request: \(requestString, privacy: .public)")
-                print("📤 [APIService] Request JSON length: \(requestString.count) characters")
-                // Log first part of request for debugging
-                let truncated = String(requestString.prefix(500))
-                print("📤 [APIService] Request start: \(truncated)...")
-
-                // Specifically check if calendarEvents are in the JSON
-                if requestString.contains("calendarEvents") {
-                    print("✅ [APIService] Confirmed: calendarEvents included in JSON")
-                } else {
-                    print("❌ [APIService] WARNING: calendarEvents NOT found in JSON!")
-                }
->>>>>>> 2d9637ca
             }
         } catch {
             logger.debug("Flexible parsing failed: \(error.localizedDescription)")
@@ -917,7 +913,10 @@
     }
     
     /// Shared method to build and execute API requests
-    private func buildAndExecuteRequest(query: String, userId: String, coordinates: CLLocationCoordinate2D?) async throws -> SpendConscienceData {
+    private func buildAndExecuteRequest(query: String, userId: String, coordinates: CLLocationCoordinate2D?, calendarEvents: [CalendarEventData]? = nil) async throws -> SpendConscienceData {
+        logger.debug("🔍 [APIService] buildAndExecuteRequest called with \(calendarEvents?.count ?? 0) calendar events")
+        print("🔍 [APIService] buildAndExecuteRequest called with \(calendarEvents?.count ?? 0) calendar events")
+        
         guard let url = makeURL("ask") else {
             throw SpendConscienceAPIError.invalidURL
         }
@@ -927,14 +926,29 @@
             userId: userId,
             accessToken: nil,
             lat: coordinates?.latitude,
-            lng: coordinates?.longitude
+            lng: coordinates?.longitude,
+            calendarEvents: calendarEvents
         )
+        
+        logger.debug("📤 [APIService] Creating request with calendarEvents: \(calendarEvents != nil ? "YES" : "NO")")
+        print("📤 [APIService] Creating request with calendarEvents: \(calendarEvents != nil ? "YES" : "NO")")
         
         let requestData = try encoder.encode(request)
         
         // Debug: Log the request being sent
         if let requestString = String(data: requestData, encoding: .utf8) {
-            logger.debug("Sending request: \(requestString, privacy: .private)")
+            logger.debug("📤 [APIService] Sending request: \(requestString, privacy: .public)")
+            print("📤 [APIService] Request JSON length: \(requestString.count) characters")
+            // Log first part of request for debugging
+            let truncated = String(requestString.prefix(500))
+            print("📤 [APIService] Request start: \(truncated)...")
+
+            // Specifically check if calendarEvents are in the JSON
+            if requestString.contains("calendarEvents") {
+                print("✅ [APIService] Confirmed: calendarEvents included in JSON")
+            } else {
+                print("❌ [APIService] WARNING: calendarEvents NOT found in JSON!")
+            }
             #if DEBUG
             print("🟡 DEBUG: Sending request: \(requestString)")
             #endif
@@ -1116,6 +1130,9 @@
         status += "  Connected: \(isConnected ? "✅" : "❌")\n"
         status += "  Loading: \(isLoading ? "🔄" : "✅")\n"
         status += "  Network: \(networkErrorHandler.connectionQuality.description)\n"
+        
+        // Add calendar service status
+        status += "  Calendar Service: \(calendarService != nil ? "Available" : "Not initialized")\n"
         
         // Add location status
         if let locationManager = locationManager {
@@ -1144,6 +1161,30 @@
         return status
     }
     
+    /// Debug method to test calendar service functionality
+    func debugCalendarService() async {
+        logger.debug("🔍 [APIService] debugCalendarService() called")
+        print("🔍 [APIService] debugCalendarService() called")
+        
+        do {
+            let calendarService = await getCalendarService()
+            logger.debug("✅ [APIService] Calendar service obtained in debug method")
+            print("✅ [APIService] Calendar service obtained in debug method")
+            
+            let events = await calendarService.fetchRemainingMonthEvents()
+            logger.info("📊 [APIService] Debug: Fetched \(events.count) events")
+            print("📊 [APIService] Debug: Fetched \(events.count) events")
+            
+            for (index, event) in events.enumerated() {
+                logger.debug("📝 [APIService] Debug Event \(index + 1): '\(event.title)' - \(event.eventType.rawValue)")
+                print("📝 [APIService] Debug Event \(index + 1): '\(event.title)' - \(event.eventType.rawValue)")
+            }
+        } catch {
+            logger.error("❌ [APIService] Debug calendar service error: \(error.localizedDescription)")
+            print("❌ [APIService] Debug calendar service error: \(error.localizedDescription)")
+        }
+    }
+    
     /// Logs the current service status
     func logServiceStatus() {
         logger.debug("Service Status - Connected: \(self.isConnected), Loading: \(self.isLoading), Error: \(self.currentError?.localizedDescription ?? "None"), Last Query: \(self.lastQuery.isEmpty ? "None" : "Present"), Response: \(self.currentResponse != nil ? "Available" : "None")")
@@ -1389,7 +1430,7 @@
 #if DEBUG
 extension SpendConscienceAPIService {
     static let preview: SpendConscienceAPIService = {
-        let service = SpendConscienceAPIService(baseURL: "http://localhost:4001", calendarService: CalendarService())
+        let service = SpendConscienceAPIService(baseURL: "http://localhost:4001", calendarService: nil)
         service.isConnected = true
         service.currentResponse = SpendConscienceData(
             query: "Can I afford a $50 dinner?",
