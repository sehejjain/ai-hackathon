--- conflicted
+++ resolved
@@ -3,6 +3,12 @@
 import EventKit
 import UserNotifications
 import os.log
+
+// MARK: - Navigation Destination Enum
+
+fileprivate enum Destination {
+    case budgetDashboard
+}
 
 // MARK: - Permission Status Enum
 
@@ -30,15 +36,8 @@
     @Environment(\.modelContext) private var modelContext
     @State private var dataManager: DataManager?
     @State private var showPermissionSheet = false
-<<<<<<< HEAD
-=======
-    @State private var showTransactionList = false
-    @State private var showBudgetDashboard = false
     @State private var showAIAssistant = false
     @State private var navigationPath = NavigationPath()
->>>>>>> acbb0729
-    @State private var showModelContextError = false
-    @State private var modelContextErrorMessage = ""
     
     // App-level dark mode control
     @AppStorage("darkModeEnabled") var darkModeEnabled = false
@@ -57,154 +56,73 @@
     }
     
     private var authenticatedView: some View {
-        Group {
+        NavigationStack(path: $navigationPath) {
             if let dataManager = dataManager {
                 MainTabView()
                     .environmentObject(userManager)
                     .environmentObject(dataManager)
             } else {
-                VStack {
-<<<<<<< HEAD
-                    ProgressView("Loading...")
-                        .progressViewStyle(CircularProgressViewStyle())
-                    Text("Initializing your budget data...")
+                VStack(spacing: 24) {
+                    Text("SpendConscience")
+                        .font(.largeTitle)
+                        .fontWeight(.bold)
+
+                    Text("Your AI Financial Assistant")
                         .font(.subheadline)
                         .foregroundColor(.secondary)
-                        .padding(.top, 8)
-                }
-            }
-        }
+                        .multilineTextAlignment(.center)
+
+                    Spacer()
+
+                    Button("Get Started") {
+                        if permissionManager.needsPermissions {
+                            showPermissionSheet = true
+                        }
+                    }
+                    .buttonStyle(.borderedProminent)
+                    .controlSize(.large)
+
+                    Spacer()
+                }
+            }
+        }
+        .padding()
+        .navigationTitle("Budget Overview")
+        .navigationBarTitleDisplayMode(.inline)
         .sheet(isPresented: $showPermissionSheet) {
             PermissionRequestView()
                 .environmentObject(permissionManager)
         }
+        .sheet(isPresented: $showAIAssistant) {
+            if let dataManager = dataManager {
+                AIFinancialAssistantView()
+                    .environmentObject(userManager)
+                    .environmentObject(dataManager)
+            }
+        }
+        .navigationDestination(for: Destination.self) { destination in
+            switch destination {
+            case .budgetDashboard:
+                if let dataManager = dataManager {
+                    BudgetDashboardView()
+                        .environmentObject(dataManager)
+                } else {
+                    Text("Loading...")
+                        .navigationTitle("Budget Dashboard")
+                }
+            }
+        }
         .onAppear {
-            initializeDataManagers()
-            // Check if permissions are needed after authentication
-            if userManager.isAuthenticated && permissionManager.needsPermissions {
+            if userManager.isAuthenticated && dataManager == nil {
+                initializeDataManager()
+            }
+            if permissionManager.needsPermissions {
                 showPermissionSheet = true
-=======
-                    Text("SpendConscience")
-                        .font(.largeTitle)
-                        .fontWeight(.bold)
-                    
-                    Text("Your Autonomous AI Financial Agent")
-                        .font(.subheadline)
-                        .foregroundColor(.secondary)
-                        .multilineTextAlignment(.center)
-                    
-                    HStack(spacing: 4) {
-                        Image(systemName: "brain.head.profile")
-                            .foregroundColor(.blue)
-                        Text("Powered by 4-Agent Intelligence")
-                            .font(.caption)
-                            .foregroundColor(.blue)
-                    }
-                    .padding(.top, 4)
-                }
-                
-                // Permission status indicator
-                if permissionManager.needsPermissions {
-                    PermissionStatusView(showPermissionSheet: $showPermissionSheet)
-                }
-                
-                // Model context error banner
-                if showModelContextError {
-                    ErrorBannerView(message: modelContextErrorMessage) {
-                        showModelContextError = false
-                    }
-                }
-                
-                Spacer()
-                
-                VStack(spacing: 16) {
-                    // AI Assistant - Primary Action
-                    VStack(spacing: 8) {
-                        Button("🤖 Ask AI Financial Team") {
-                            if permissionManager.needsPermissions {
-                                showPermissionSheet = true
-                            } else {
-                                showAIAssistant = true
-                            }
-                        }
-                        .buttonStyle(.borderedProminent)
-                        .controlSize(.large)
-                        
-                        Text("Get instant advice from Budget Analyzer, Affordability Agent, Future Commitments & Financial Coach")
-                            .font(.caption)
-                            .foregroundColor(.secondary)
-                            .multilineTextAlignment(.center)
-                    }
-                    
-                    Divider()
-                        .padding(.vertical, 4)
-                    
-                    // Traditional Actions
-                    Button("Get Started") {
-                        if permissionManager.needsPermissions {
-                            showPermissionSheet = true
-                        } else {
-                            // Navigation to onboarding
-                        }
-                    }
-                    .buttonStyle(.bordered)
-                    .controlSize(.large)
-                    
-                    Button("View Budget Dashboard") {
-                        if permissionManager.needsPermissions {
-                            showPermissionSheet = true
-                        } else {
-                            navigationPath.append(Destination.budgetDashboard)
-                        }
-                    }
-                    .buttonStyle(.bordered)
-                    .controlSize(.large)
-                    .disabled(permissionManager.needsPermissions || dataManager == nil)
-                    
-                    // Plaid Testing Interface
-                    if let transactionStore = transactionStore {
-                        PlaidTestingView(showTransactionList: $showTransactionList)
-                            .environmentObject(plaidService)
-                            .environmentObject(transactionStore)
-                    }
-                }
-                
-                Spacer()
-            }
-            .padding()
-            .navigationTitle("Budget Overview")
-            .navigationBarTitleDisplayMode(.inline)
-            .sheet(isPresented: $showPermissionSheet) {
-                PermissionRequestView()
-                    .environmentObject(permissionManager)
-            }
-            .sheet(isPresented: $showTransactionList) {
-                if let transactionStore = transactionStore {
-                    TransactionListView()
-                        .environmentObject(plaidService)
-                        .environmentObject(transactionStore)
-                }
-            }
-            .sheet(isPresented: $showAIAssistant) {
-                AIFinancialAssistantView()
-            }
-            .navigationDestination(for: Destination.self) { destination in
-                switch destination {
-                case .budgetDashboard:
-                    if let dataManager = dataManager {
-                        BudgetDashboardView(dataManager: dataManager)
-                    } else {
-                        Text("Loading...")
-                            .navigationTitle("Budget Dashboard")
-                    }
-                }
->>>>>>> acbb0729
             }
         }
         .onChange(of: userManager.isAuthenticated) { _, isAuthenticated in
             if isAuthenticated {
-                initializeDataManagers()
-                // Trigger permission request immediately after authentication
+                initializeDataManager()
                 if permissionManager.needsPermissions {
                     showPermissionSheet = true
                 }
@@ -216,45 +134,13 @@
     
     // MARK: - Private Methods
     
-    private func initializeDataManagers() {
-        // Initialize data managers with the available modelContext
+    private func initializeDataManager() {
         if dataManager == nil {
             dataManager = DataManager(modelContext: modelContext)
             logger.info("DataManager initialized successfully")
         }
     }
 }
-
-// MARK: - Error Banner View
-
-struct ErrorBannerView: View {
-    let message: String
-    let onDismiss: () -> Void
-    
-    var body: some View {
-        HStack {
-            Image(systemName: "exclamationmark.triangle.fill")
-                .foregroundColor(.red)
-            Text(message)
-                .font(.subheadline)
-                .foregroundColor(.primary)
-            Spacer()
-            Button("Dismiss") {
-                onDismiss()
-            }
-            .font(.caption)
-            .foregroundColor(.blue)
-        }
-        .padding()
-        .background(Color.red.opacity(0.1))
-        .overlay(
-            RoundedRectangle(cornerRadius: 8)
-                .stroke(Color.red.opacity(0.3), lineWidth: 1)
-        )
-        .clipShape(RoundedRectangle(cornerRadius: 8))
-    }
-}
-
 
 // MARK: - Permission Request Sheet
 
